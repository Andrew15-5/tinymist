
#import "typ/templates/maintainer.typ": *
#show: main

#let editor-integration = [Editor Integration]
#let language-service = [Language Service]
#let document-previewing = [Document Previewing]
#let vs-code-client-side-support = [VS Code Client-Side Support]
#let nightly-releases = [Nightly Releases]

== Maintainers

#maintainers[
  - Myriad-Dreamin
    - #github("Myriad-Dreamin")
    - #email("camiyoru@gmail.com")
    - #maintains[
        - #editor-integration
        - #language-service
        - #document-previewing
        - #vs-code-client-side-support
        - #nightly-releases
      ]
  - Enter-tainer
    - #github("Enter-tainer")
    - #email("mgt@oi-wiki.org")
    - #maintains[
        - #editor-integration
        - #language-service
        - #document-previewing
        - #vs-code-client-side-support
      ]
<<<<<<< HEAD
  - Max397
    - #github("max397574")
    - #maintains[
        - #editor-integration
=======
  - ParaN3xus
    - #github("ParaN3xus")
    - #email("paran3xus007@gmail.com")
    - #maintains[
        - #nightly-releases
>>>>>>> b72eee6b
      ]
]

== Features

#features[
  - #editor-integration
    - #scope("crates/tinymist/", "editors/")
    - #description[
        Integrate tinymist server with popular editors like VS Code, Neovim, etc.
      ]
  - #language-service
    - #scope("crates/tinymist/", "crates/tinymist-query/")
    - #description[
        Perform code analysis and provide language support for Typst.
      ]
  - #document-previewing
    - #scope(
        "crates/tinymist/",
        "crates/typst-preview/",
        "contrib/typst-preview/",
        "tools/typst-dom/",
        "tools/typst-preview-frontend/",
      )
    - #description[
        Provide instant preview of the document being edited.
      ]
  - #vs-code-client-side-support
    - #scope("crates/tinymist/", "editors/vscode/", "tools/editor-tools/")
    - #description[
        Enrich the VS Code features with the client-side extension.
      ]
  - #nightly-releases
    - #scope("crates/tinymist/", "typst-shim/")
    - #description[
        Build and Publish nightly releases of tinymist. The nightly releases are built upon the main branches of both tinymist and typst.
      ]
]<|MERGE_RESOLUTION|>--- conflicted
+++ resolved
@@ -30,19 +30,16 @@
         - #document-previewing
         - #vs-code-client-side-support
       ]
-<<<<<<< HEAD
-  - Max397
-    - #github("max397574")
-    - #maintains[
-        - #editor-integration
-=======
   - ParaN3xus
     - #github("ParaN3xus")
     - #email("paran3xus007@gmail.com")
     - #maintains[
         - #nightly-releases
->>>>>>> b72eee6b
       ]
+  - Max397
+    - #github("max397574")
+    - #maintains[
+        - #editor-integration
 ]
 
 == Features
