//! The actor that runs user actions.

use std::path::PathBuf;

use anyhow::bail;
use base64::Engine;
use hyper::service::service_fn;
use hyper_util::{rt::TokioIo, server::graceful::GracefulShutdown};
use lsp_server::RequestId;
use reflexo_typst::{TypstDict, TypstPagedDocument};
use serde::{Deserialize, Serialize};
<<<<<<< HEAD
use serde_json::{json, Value as JsonValue};
use sync_lsp::{just_future, LspClient, LspResult, SchedulableResponse};
use tinymist_project::LspWorld;
=======
use serde_json::Value as JsonValue;
use sync_lsp::{just_future, LspClient, SchedulableResponse};
>>>>>>> a68399c9
use tinymist_std::error::IgnoreLogging;
use tokio::sync::{oneshot, watch};
use typst::{syntax::Span, World};

use crate::project::LspWorld;
use crate::{internal_error, ServerState};

#[derive(Debug, Clone, Serialize, Deserialize)]
#[serde(rename_all = "camelCase")]
pub struct TraceParams {
    pub compiler_program: PathBuf,
    pub root: PathBuf,
    pub main: PathBuf,
    pub inputs: TypstDict,
    pub font_paths: Vec<PathBuf>,
    pub rpc_kind: String,
}

/// The user action task.
#[derive(Default, Clone, Copy)]
pub struct UserActionTask;

impl UserActionTask {
    /// Traces a specific document.
    pub fn trace_document(&self, params: TraceParams) -> SchedulableResponse<JsonValue> {
        just_future(async move {
            run_trace_program(params)
                .await
                .map_err(|e| internal_error(format!("failed to run trace program: {e:?}")))
        })
    }

    /// Traces the entire server.
    pub fn trace_server(&self) -> (ServerTraceTask, SchedulableResponse<JsonValue>) {
        let (stop_tx, mut stop_rx) = watch::channel(false);
        let mut stop_rx2 = stop_rx.clone();

        let (resp_tx, resp_rx) = oneshot::channel();
        let task = ServerTraceTask { stop_tx, resp_rx };

        typst_timing::enable();

        let resp = just_future(async move {
            let (addr_tx, addr_rx) = tokio::sync::oneshot::channel();
            let t = tokio::spawn(async move {

                log::info!("before generate timings");

                let timings = async {

                    stop_rx.wait_for(|stopped| *stopped).await.ok();
                    typst_timing::disable();

                    let mut writer = std::io::BufWriter::new(Vec::new());
                    // todo: resolve span correctly
                    let _ = typst_timing::export_json(&mut writer, |_| {
                        ("unknown".to_string(), 0)
                    });

                    let timings = writer.into_inner().unwrap();

                    // let timings_debug = serde_json::from_slice::<serde_json::Value>(&timings).unwrap();
                    // log::info!("timings: {:?}", timings_debug);

                    timings

                }.await;

                log::info!("after generate timings");
                //log::info!("timings: {:?}", timings);

                // let _ = resp_tx;
                // let res = serde_json::to_value(TraceReport {
                //     request: params,
                //     messages,
                //     stderr: base64::engine::general_purpose::STANDARD.encode(String::new()),
                // })?;

                log::info!("now make http server");

                let static_file_addr = "127.0.0.1:0".to_owned();
                make_http_server(timings, static_file_addr, addr_tx).await;
            });

            let addr = addr_rx.await.map_err(|err| {
                log::error!("failed to get address of trace server: {err:?}");
                internal_error("failed to get address of trace server")
            })?;
            
            log::info!("trace server has started at {addr}");

            tokio::spawn(async move {

                let selected = tokio::select! {
                    a = stop_rx2.wait_for(|stopped| *stopped) => {
                        log::info!("trace server task stopped by user");
                        Ok(a)
                    },
                    b = t => {
                        log::info!("trace server task stopped by timeout");
                        Err(b)
                    },
                };

                match selected {
                    Ok(Err(err)) => {
                        log::error!("Error occurs when trace server task stopped by user: {err:?}");
                    }
                    Err(Err(err)) => {
                        log::error!("occurs when trace server task stopped by timeout: {err:?}");
                    }
                    Ok(Ok(_)) | Err(Ok(_)) => {}
                };

                resp_tx
                    .send(Ok(json!({
                        "tracingUrl": format!("http://{addr}"),  // send attr to stopServerProfiling message processor directly
                    })))
                    .ok()
                    .log_error("failed to send response");
            });

            Ok(serde_json::json!({
                "tracingUrl": format!("http://{addr}"),  // not used
            }))
        });

        (task, resp)
    }

    /// Run a trace request in subprocess.
    pub async fn trace_main(
        client: LspClient,
        state: &mut ServerState,
        w: &LspWorld,
        rpc_kind: String,
        req_id: RequestId,
    ) -> ! {
        trace_main(client, state, w, rpc_kind, req_id).await
    }
}

#[derive(Debug, Clone, Serialize, Deserialize)]
pub struct TraceReport {
    request: TraceParams,
    messages: Vec<lsp_server::Message>,
    stderr: String,
}

/// Run a perf trace to some typst program
async fn run_trace_program(params: TraceParams) -> anyhow::Result<JsonValue> {
    // Typst compile root, input, font paths, inputs
    let mut cmd = std::process::Command::new(&params.compiler_program);
    let mut cmd = &mut cmd;

    cmd = cmd.arg("trace-lsp");

    cmd = cmd
        .arg("--rpc-kind")
        .arg(&params.rpc_kind)
        .arg("--root")
        .arg(params.root.as_path())
        .arg(params.main.as_path());

    // todo: test space in input?
    for (k, v) in params.inputs.iter() {
        let typst::foundations::Value::Str(s) = v else {
            bail!("input value must be string, got {v:?} for {k:?}");
        };
        cmd = cmd.arg(format!("--input={k}={}", s.as_str()));
    }
    for p in &params.font_paths {
        cmd = cmd.arg(format!("--font-path={}", p.as_path().display()));
    }

    log::info!("running trace program: {cmd:?}");
    let start = reflexo::time::Instant::now();

    // FIXME: we actually have waited it by `wait_with_output`
    #[allow(clippy::zombie_processes)]
    let mut child = cmd
        .stdin(std::process::Stdio::null())
        .stdout(std::process::Stdio::piped())
        .stderr(std::process::Stdio::piped())
        .spawn()
        .expect("trace program command failed to start");

    let stdout = child.stdout.take().expect("stdout missing");

    let (msg_tx, msg_rx) = tokio::sync::oneshot::channel();
    std::thread::spawn(move || {
        let mut input_chan = std::io::BufReader::new(stdout);
        let mut has_response = false;
        let messages = std::iter::from_fn(|| {
            if has_response {
                return None;
            }
            let msg = lsp_server::Message::read(&mut input_chan).ok()?;
            if let Some(lsp_server::Message::Response(resp)) = &msg {
                if resp.id == 0.into() {
                    has_response = true;
                }
            }
            Some(msg)
        })
        .flatten()
        .collect::<Vec<_>>();
        msg_tx.send(messages).ok();
    });

    std::thread::spawn(move || {
        let res = child.wait_with_output();
        match res {
            Ok(output) => {
                log::info!("trace program exited with status: {:?}", output.status);

                use std::io::BufRead;
                for line in output.stderr.lines() {
                    let Ok(line) = line else {
                        continue;
                    };
                    log::error!("trace program stderr: {line}");
                }
            }
            Err(e) => {
                log::error!("trace program failed with error: {e:?}");
            }
        }
    });

    let messages = msg_rx.await.unwrap();

    log::info!("trace program executed in {:?}", start.elapsed());
    let start = reflexo::time::Instant::now();

    let res = serde_json::to_value(TraceReport {
        request: params,
        messages,
        stderr: base64::engine::general_purpose::STANDARD.encode(String::new()),
    })?;
    log::info!("trace result encoded in {:?}", start.elapsed());

    Ok(res)
}

async fn trace_main(
    client: LspClient,
    state: &mut ServerState,
    w: &LspWorld,
    rpc_kind: String,
    req_id: RequestId,
) -> ! {
    typst_timing::enable();
    let res = typst::compile::<TypstPagedDocument>(w);
    let diags = match &res.output {
        Ok(_res) => res.warnings,
        Err(errors) => errors.clone(),
    };
    let mut writer = std::io::BufWriter::new(Vec::new());
    let _ = typst_timing::export_json(&mut writer, |span| {
        resolve_span(w, Span::from_raw(span)).unwrap_or_else(|| ("unknown".to_string(), 0))
    });

    let timings = writer.into_inner().unwrap();

    let handle = &state.project;
    let diagnostics =
        tinymist_query::convert_diagnostics(w, diags.iter(), handle.analysis.position_encoding);

    let rpc_kind = rpc_kind.as_str();

    client.send_notification_(lsp_server::Notification {
        method: "tinymistExt/diagnostics".to_owned(),
        params: serde_json::json!(diagnostics),
    });
    match rpc_kind {
        "lsp" => {
            client.respond(lsp_server::Response {
                id: req_id,
                result: Some(serde_json::json!({
                    "tracingData": String::from_utf8(timings).unwrap(),
                })),
                error: None,
            });
        }
        "http" => {
            let (addr_tx, addr_rx) = tokio::sync::oneshot::channel();
            let t = tokio::spawn(async move {
                let static_file_addr = "127.0.0.1:0".to_owned();
                make_http_server(timings, static_file_addr, addr_tx).await;
                std::process::exit(0);
            });

            let addr = addr_rx.await.unwrap();

            client.respond(lsp_server::Response {
                id: req_id,
                result: Some(serde_json::json!({
                    "tracingUrl": format!("http://{addr}"),
                })),
                error: None,
            });

            t.await.unwrap();
        }
        kind => {
            panic!("unsupported rpc kind: {kind:?}");
        }
    }

    std::process::exit(0);
}

/// The server trace task.
pub struct ServerTraceTask {
    /// The sender to stop the trace.
    pub stop_tx: watch::Sender<bool>,
    /// The receiver to get the trace result.
    pub resp_rx: oneshot::Receiver<LspResult<JsonValue>>,
}

// todo: reuse code from tools preview
/// Create a http server for the trace program.
async fn make_http_server(
    timings: Vec<u8>,
    static_file_addr: String,
    addr_tx: tokio::sync::oneshot::Sender<std::net::SocketAddr>,
) {
    use http_body_util::Full;
    use hyper::body::{Bytes, Incoming};
    type Server = hyper_util::server::conn::auto::Builder<hyper_util::rt::TokioExecutor>;

    let (alive_tx, mut alive_rx) = tokio::sync::mpsc::unbounded_channel();
    let timings = hyper::body::Bytes::from(timings);
    let make_service = move || {
        let timings = timings.clone();
        let alive_tx = alive_tx.clone();
        service_fn(move |req: hyper::Request<Incoming>| {
            let timings = timings.clone();
            let _ = alive_tx.send(());
            async move {
                // Make sure VSCode can connect to this http server but no malicious website a
                // user might open in a browser. We recognize VSCode by an `Origin` header that
                // starts with `vscode-webview://`. Malicious websites can (hopefully) not trick
                // browsers into sending an `Origin` header that starts with
                // `vscode-webview://`.
                //
                // See comment in `make_http_server` in `crates/tinymist/src/tool/preview.rs`
                // for more details. In particular, note that this does _not_ protect against
                // malicious users that share the same computer as us.
                let Some(allowed_origin) = req
                    .headers()
                    .get("Origin")
                    .filter(|h| h.as_bytes().starts_with(b"vscode-webview://"))
                else {
                    anyhow::bail!("Origin must start with vscode-webview://");
                };

                let b = hyper::Response::builder()
                    .header(hyper::header::ACCESS_CONTROL_ALLOW_ORIGIN, allowed_origin);
                if req.uri().path() == "/" {
                    let res = if req.method() == hyper::Method::HEAD {
                        b.body(Full::<Bytes>::default()).unwrap()
                    } else {
                        b.header(hyper::header::CONTENT_TYPE, "application/json")
                            .body(Full::<Bytes>::from(timings))
                            .unwrap()
                    };

                    Ok::<_, anyhow::Error>(res)
                } else {
                    // jump to /
                    let res = b
                        .status(hyper::StatusCode::FOUND)
                        .header(hyper::header::LOCATION, "/")
                        .body(Full::<Bytes>::default())
                        .unwrap();
                    Ok(res)
                }
            }
        })
    };

    let listener = tokio::net::TcpListener::bind(&static_file_addr)
        .await
        .unwrap();
    let addr = listener.local_addr().unwrap();
    log::info!("trace server listening on http://{addr}");

    let (final_tx, final_rx) = tokio::sync::oneshot::channel();

    // the graceful watcher
    let graceful = hyper_util::server::graceful::GracefulShutdown::new();

    let serve_conn = move |server: &Server, graceful: &GracefulShutdown, conn| {
        let (stream, _peer_addr) = match conn {
            Ok(conn) => conn,
            Err(e) => {
                log::error!("accept error: {e}");
                return;
            }
        };

        let conn = server.serve_connection(TokioIo::new(stream), make_service());
        let conn = graceful.watch(conn.into_owned());
        tokio::spawn(async move {
            conn.await.log_error("cannot serve http");
        });
    };

    let join = tokio::spawn(async move {
        // when this signal completes, start shutdown
        let mut signal = std::pin::pin!(final_rx);

        let mut server = Server::new(hyper_util::rt::TokioExecutor::new());
        server.http1().keep_alive(true);

        loop {
            tokio::select! {
                conn = listener.accept() => serve_conn(&server, &graceful, conn),
                Ok(_) = &mut signal => {
                    log::info!("graceful shutdown signal received");
                    break;
                }
            }
        }

        tokio::select! {
            _ = graceful.shutdown() => {
                log::info!("gracefully shutdown!");
            },
            _ = tokio::time::sleep(reflexo::time::Duration::from_secs(10)) => {
                log::info!("waited 10 seconds for graceful shutdown, aborting...");
            }
        }
    });
    // final_tx.send(()).ok();

    tokio::spawn(async move {
        // timeout alive_rx
        loop {
            tokio::select! {
                _ = tokio::signal::ctrl_c() => {
                    log::info!("trace-server: ctrl-c received, shutting down");
                    final_tx.send(()).ok();
                    break;
                },
                _ = tokio::time::sleep(reflexo::time::Duration::from_secs(15)) => {
                    log::info!("trace-server: No activity for 15 seconds, shutting down");
                    final_tx.send(()).ok();
                    break;
                },
                _ = alive_rx.recv() => {
                    log::info!("trace-server: Activity detected, resetting timer");
                }
            }
        }
    });

    addr_tx.send(addr).ok();
    join.await.unwrap();
}

/// Turns a span into a (file, line) pair.
fn resolve_span(world: &LspWorld, span: Span) -> Option<(String, u32)> {
    let id = span.id()?;
    let source = world.source(id).ok()?;
    let range = source.range(span)?;
    let line = source.byte_to_line(range.start)?;
    Some((format!("{id:?}"), line as u32 + 1))
}<|MERGE_RESOLUTION|>--- conflicted
+++ resolved
@@ -9,14 +9,8 @@
 use lsp_server::RequestId;
 use reflexo_typst::{TypstDict, TypstPagedDocument};
 use serde::{Deserialize, Serialize};
-<<<<<<< HEAD
 use serde_json::{json, Value as JsonValue};
 use sync_lsp::{just_future, LspClient, LspResult, SchedulableResponse};
-use tinymist_project::LspWorld;
-=======
-use serde_json::Value as JsonValue;
-use sync_lsp::{just_future, LspClient, SchedulableResponse};
->>>>>>> a68399c9
 use tinymist_std::error::IgnoreLogging;
 use tokio::sync::{oneshot, watch};
 use typst::{syntax::Span, World};
@@ -62,28 +56,25 @@
         let resp = just_future(async move {
             let (addr_tx, addr_rx) = tokio::sync::oneshot::channel();
             let t = tokio::spawn(async move {
-
                 log::info!("before generate timings");
 
                 let timings = async {
-
                     stop_rx.wait_for(|stopped| *stopped).await.ok();
                     typst_timing::disable();
 
                     let mut writer = std::io::BufWriter::new(Vec::new());
                     // todo: resolve span correctly
-                    let _ = typst_timing::export_json(&mut writer, |_| {
-                        ("unknown".to_string(), 0)
-                    });
+                    let _ = typst_timing::export_json(&mut writer, |_| ("unknown".to_string(), 0));
 
                     let timings = writer.into_inner().unwrap();
 
-                    // let timings_debug = serde_json::from_slice::<serde_json::Value>(&timings).unwrap();
+                    // let timings_debug =
+                    // serde_json::from_slice::<serde_json::Value>(&timings).unwrap();
                     // log::info!("timings: {:?}", timings_debug);
 
                     timings
-
-                }.await;
+                }
+                .await;
 
                 log::info!("after generate timings");
                 //log::info!("timings: {:?}", timings);
@@ -105,11 +96,10 @@
                 log::error!("failed to get address of trace server: {err:?}");
                 internal_error("failed to get address of trace server")
             })?;
-            
+
             log::info!("trace server has started at {addr}");
 
             tokio::spawn(async move {
-
                 let selected = tokio::select! {
                     a = stop_rx2.wait_for(|stopped| *stopped) => {
                         log::info!("trace server task stopped by user");
